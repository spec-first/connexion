#!/usr/bin/env python3

import inspect
import os
import sys

from setuptools import find_packages, setup
from setuptools.command.test import test as TestCommand

__location__ = os.path.join(os.getcwd(), os.path.dirname(inspect.getfile(inspect.currentframe())))


def read_version(package):
    with open(os.path.join(package, '__init__.py')) as fd:
        for line in fd:
            if line.startswith('__version__ = '):
                return line.split()[-1].strip().strip("'")


version = read_version('connexion')

install_requires = [
    'clickclick>=1.2,<21',
    'jsonschema>=2.5.1,<5',
    'PyYAML>=5.1,<6',
    'requests>=2.9.1,<3',
    'inflection>=0.3.1,<0.6',
    'openapi-spec-validator>=0.2.4,<0.4',
    'werkzeug>=1.0,<3',
]

swagger_ui_require = 'swagger-ui-bundle>=0.0.2,<0.1'
flask_require = 'flask>=1.0.4,<3'
aiohttp_require = [
    'aiohttp>=2.3.10,<4',
<<<<<<< HEAD
    'aiohttp-jinja2>=0.14.0'
=======
    'aiohttp-jinja2>=0.14.0,<2'
>>>>>>> 6fb3ac3d
]

tests_require = [
    'decorator>=5,<6',
    'pytest>=6,<7',
    'pytest-cov>=2,<3',
    'testfixtures>=6,<7',
    flask_require,
    swagger_ui_require
]

tests_require.extend(aiohttp_require)
tests_require.append('pytest-aiohttp')
tests_require.append('aiohttp-remotes')

docs_require = [
    'sphinx-autoapi==1.8.1'
]


class PyTest(TestCommand):

    user_options = [('cov-html=', None, 'Generate junit html report')]

    def initialize_options(self):
        TestCommand.initialize_options(self)
        self.cov = None
        self.pytest_args = ['--cov', 'connexion', '--cov-report', 'term-missing', '-v']
        self.cov_html = False

    def finalize_options(self):
        TestCommand.finalize_options(self)
        if self.cov_html:
            self.pytest_args.extend(['--cov-report', 'html'])
        self.pytest_args.extend(['tests'])

    def run_tests(self):
        import pytest

        errno = pytest.main(self.pytest_args)
        sys.exit(errno)


def readme():
    try:
        return open('README.rst', encoding='utf-8').read()
    except TypeError:
        return open('README.rst').read()


setup(
    name='connexion',
    packages=find_packages(),
    version=version,
    description='Connexion - API first applications with OpenAPI/Swagger and Flask',
    long_description=readme(),
    author='Zalando SE',
    url='https://github.com/zalando/connexion',
    keywords='openapi oai swagger rest api oauth flask microservice framework',
    license='Apache License Version 2.0',
    setup_requires=['flake8'],
    python_requires=">=3.6",
    install_requires=install_requires + [flask_require],
    tests_require=tests_require,
    extras_require={
        'tests': tests_require,
        'flask': flask_require,
        'swagger-ui': swagger_ui_require,
        'aiohttp': aiohttp_require,
        'docs': docs_require
    },
    cmdclass={'test': PyTest},
    test_suite='tests',
    classifiers=[
        'Programming Language :: Python',
        'Programming Language :: Python :: 3.6',
        'Programming Language :: Python :: 3.7',
        'Programming Language :: Python :: 3.8',
        'Programming Language :: Python :: 3.9',
        'Development Status :: 5 - Production/Stable',
        'Intended Audience :: Developers',
        'Operating System :: OS Independent',
        'Topic :: Internet :: WWW/HTTP :: WSGI :: Application',
        'Topic :: Software Development :: Libraries :: Application Frameworks'
    ],
    include_package_data=True,  # needed to include swagger-ui (see MANIFEST.in)
    entry_points={'console_scripts': ['connexion = connexion.cli:main']}
)<|MERGE_RESOLUTION|>--- conflicted
+++ resolved
@@ -33,11 +33,7 @@
 flask_require = 'flask>=1.0.4,<3'
 aiohttp_require = [
     'aiohttp>=2.3.10,<4',
-<<<<<<< HEAD
-    'aiohttp-jinja2>=0.14.0'
-=======
     'aiohttp-jinja2>=0.14.0,<2'
->>>>>>> 6fb3ac3d
 ]
 
 tests_require = [
