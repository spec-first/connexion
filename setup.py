#!/usr/bin/env python3

import inspect
import os
import sys

from setuptools import find_packages, setup
from setuptools.command.test import test as TestCommand

__location__ = os.path.join(os.getcwd(), os.path.dirname(inspect.getfile(inspect.currentframe())))


def read_version(package):
    with open(os.path.join(package, '__init__.py')) as fd:
        for line in fd:
            if line.startswith('__version__ = '):
                return line.split()[-1].strip().strip("'")


version = read_version('connexion')

install_requires = [
<<<<<<< HEAD
    'clickclick>=1.2',
    'jsonschema>=2.5.1',
    'PyYAML>=5.1',
    'requests>=2.9.1',
    'inflection>=0.3.1',
    'openapi-spec-validator>=0.2.4',
    'setuptools',
    'werkzeug>=1.0,<2.0',
=======
    'clickclick>=1.2,<21',
    'jsonschema>=2.5.1,<5',
    'PyYAML>=5.1,<7',
    'requests>=2.9.1,<3',
    'inflection>=0.3.1,<0.6',
    'werkzeug>=1.0,<3',
>>>>>>> d335e01f
]

swagger_ui_require = 'swagger-ui-bundle>=0.0.2,<0.1'

flask_require = [
    'flask>=1.0.4,<3',
    'itsdangerous>=0.24',
]
aiohttp_require = [
    'aiohttp>=2.3.10,<4',
    'aiohttp-jinja2>=0.14.0,<2',
    'MarkupSafe>=0.23',
]

tests_require = [
    'decorator>=5,<6',
    'pytest>=6,<7',
    'pytest-cov>=2,<3',
    'testfixtures>=6,<7',
    *flask_require,
    swagger_ui_require
]

tests_require.extend(aiohttp_require)
tests_require.append('pytest-aiohttp')
tests_require.append('aiohttp-remotes')

docs_require = [
    'sphinx-autoapi==1.8.1'
]


class PyTest(TestCommand):

    user_options = [('cov-html=', None, 'Generate junit html report')]

    def initialize_options(self):
        TestCommand.initialize_options(self)
        self.cov = None
        self.pytest_args = ['--cov', 'connexion', '--cov-report', 'term-missing', '-v']
        self.cov_html = False

    def finalize_options(self):
        TestCommand.finalize_options(self)
        if self.cov_html:
            self.pytest_args.extend(['--cov-report', 'html'])
        self.pytest_args.extend(['tests'])

    def run_tests(self):
        import pytest

        errno = pytest.main(self.pytest_args)
        sys.exit(errno)


def readme():
    try:
        return open('README.rst', encoding='utf-8').read()
    except TypeError:
        return open('README.rst').read()


setup(
    name='connexion',
    packages=find_packages(),
    version=version,
    description='Connexion - API first applications with OpenAPI/Swagger and Flask',
    long_description=readme(),
    author='Zalando SE',
    url='https://github.com/zalando/connexion',
    keywords='openapi oai swagger rest api oauth flask microservice framework',
    license='Apache License Version 2.0',
    setup_requires=['flake8'],
    python_requires=">=3.6",
    install_requires=install_requires + flask_require,
    tests_require=tests_require,
    extras_require={
        'tests': tests_require,
        'flask': flask_require,
        'swagger-ui': swagger_ui_require,
        'aiohttp': aiohttp_require,
        'docs': docs_require
    },
    cmdclass={'test': PyTest},
    test_suite='tests',
    classifiers=[
        'Programming Language :: Python',
        'Programming Language :: Python :: 3.6',
        'Programming Language :: Python :: 3.7',
        'Programming Language :: Python :: 3.8',
        'Programming Language :: Python :: 3.9',
        'Development Status :: 5 - Production/Stable',
        'Intended Audience :: Developers',
        'Operating System :: OS Independent',
        'Topic :: Internet :: WWW/HTTP :: WSGI :: Application',
        'Topic :: Software Development :: Libraries :: Application Frameworks'
    ],
    include_package_data=True,  # needed to include swagger-ui (see MANIFEST.in)
    entry_points={'console_scripts': ['connexion = connexion.cli:main']}
)<|MERGE_RESOLUTION|>--- conflicted
+++ resolved
@@ -20,23 +20,13 @@
 version = read_version('connexion')
 
 install_requires = [
-<<<<<<< HEAD
-    'clickclick>=1.2',
-    'jsonschema>=2.5.1',
-    'PyYAML>=5.1',
-    'requests>=2.9.1',
-    'inflection>=0.3.1',
-    'openapi-spec-validator>=0.2.4',
-    'setuptools',
-    'werkzeug>=1.0,<2.0',
-=======
     'clickclick>=1.2,<21',
     'jsonschema>=2.5.1,<5',
     'PyYAML>=5.1,<7',
     'requests>=2.9.1,<3',
     'inflection>=0.3.1,<0.6',
+    'setuptools',
     'werkzeug>=1.0,<3',
->>>>>>> d335e01f
 ]
 
 swagger_ui_require = 'swagger-ui-bundle>=0.0.2,<0.1'
