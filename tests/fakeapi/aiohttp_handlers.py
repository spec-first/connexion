--- conflicted
+++ resolved
@@ -82,9 +82,7 @@
     return ConnexionResponse(body={'value': datetime.date(2000, 1, 2)})
 
 
-<<<<<<< HEAD
-@asyncio.coroutine
-def get_uuid():
+async def get_uuid():
     return ConnexionResponse(body={'value': uuid.UUID(hex='e7ff66d0-3ec2-4c4e-bed0-6e4723c24c51')})
 
 
@@ -120,8 +118,4 @@
             'dirName': dir_name,
             'testCount': test_count,
         },
-    )
-=======
-async def get_uuid():
-    return ConnexionResponse(body={'value': uuid.UUID(hex='e7ff66d0-3ec2-4c4e-bed0-6e4723c24c51')})
->>>>>>> bed4b952
+    )