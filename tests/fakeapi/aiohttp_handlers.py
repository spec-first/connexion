--- conflicted
+++ resolved
@@ -107,10 +107,6 @@
     return ConnexionResponse(body={'value': uuid.UUID(hex='e7ff66d0-3ec2-4c4e-bed0-6e4723c24c51')})
 
 
-<<<<<<< HEAD
-async def test_cookie_param(request):
-    return {"cookie_value": request.cookies["test_cookie"]}
-=======
 async def aiohttp_multipart_single_file(myfile):
     return aiohttp.web.json_response(
         data={
@@ -151,4 +147,7 @@
             'myfiles_content': [ f.file.read().decode('utf8') for f in myfiles ]
         },
     )
->>>>>>> 40d9dad9
+
+
+async def test_cookie_param(request):
+    return {"cookie_value": request.cookies["test_cookie"]}