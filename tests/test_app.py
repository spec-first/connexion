--- conflicted
+++ resolved
@@ -576,7 +576,6 @@
     response = json.loads(resp.data.decode())
     assert response == 1
 
-<<<<<<< HEAD
 
 def test_formData_param(app):
     app_client = app.app.test_client()
@@ -584,7 +583,8 @@
     assert resp.status_code == 200
     response = json.loads(resp.data.decode())
     assert response == 'test'
-=======
+
+
 def test_bool_as_default_param(app):
     app_client = app.app.test_client()
     resp = app_client.get('/v1.0/test-bool-param')
@@ -593,5 +593,4 @@
     resp = app_client.get('/v1.0/test-bool-param', query_string={'thruthiness': True})
     assert resp.status_code == 200
     response = json.loads(resp.data.decode())
-    assert response == True
->>>>>>> 6a6144f5
+    assert response == True