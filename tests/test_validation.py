import json

import flask
import pytest
# we are using "mock" module here for Py 2.7 support
from mock import MagicMock

from connexion.apis.flask_api import FlaskApi
from connexion.exceptions import BadRequestProblem
from connexion.decorators.validation import ParameterValidator


def test_parameter_validator(monkeypatch):
    request = MagicMock(name='request')
    request.args = {}
    request.headers = {}
    request.cookies = {}
    request.params = {}
    app = MagicMock(name='app')

    app.response_class = flask.Response
    monkeypatch.setattr('flask.request', request)
    monkeypatch.setattr('flask.current_app', app)

    def orig_handler(*args, **kwargs):
        return 'OK'

    params = [{'name': 'p1', 'in': 'path', 'type': 'integer', 'required': True},
              {'name': 'h1', 'in': 'header', 'type': 'string', 'enum': ['a', 'b']},
              {'name': 'c1', 'in': 'cookie', 'type': 'string', 'enum': ['a', 'b']},
              {'name': 'q1', 'in': 'query', 'type': 'integer', 'maximum': 3},
              {'name': 'a1', 'in': 'query', 'type': 'array', 'minItems': 2, 'maxItems': 3,
               'items': {'type': 'integer', 'minimum': 0}}]
    validator = ParameterValidator(params, FlaskApi)
    handler = validator(orig_handler)

    kwargs = {'query': {}, 'headers': {}, 'cookies': {}}
    request = MagicMock(path_params={}, **kwargs)
    with pytest.raises(BadRequestProblem) as exc:
        handler(request)
    assert exc.value.detail == "Missing path parameter 'p1'"
    request = MagicMock(path_params={'p1': '123'}, **kwargs)
    assert handler(request) == 'OK'
    request = MagicMock(path_params={'p1': ''}, **kwargs)
    with pytest.raises(BadRequestProblem) as exc:
        handler(request)
    assert exc.value.detail == "Wrong type, expected 'integer' for path parameter 'p1'"
    request = MagicMock(path_params={'p1': 'foo'}, **kwargs)
    with pytest.raises(BadRequestProblem) as exc:
        handler(request)
    assert exc.value.detail == "Wrong type, expected 'integer' for path parameter 'p1'"
    request = MagicMock(path_params={'p1': '1.2'}, **kwargs)
    with pytest.raises(BadRequestProblem) as exc:
        handler(request)
    assert exc.value.detail == "Wrong type, expected 'integer' for path parameter 'p1'"

<<<<<<< HEAD
    request = MagicMock(path_params={'p1': 1}, query={'q1': '4'}, headers={})
    with pytest.raises(BadRequestProblem) as exc:
        handler(request)
    assert exc.value.detail.startswith('4 is greater than the maximum of 3')
    request = MagicMock(path_params={'p1': 1}, query={'q1': '3'}, headers={})
=======
    request = MagicMock(path_params={'p1': 1}, query={'q1': '4'}, headers={}, cookies={})
    assert json.loads(handler(request).data.decode())['detail'].startswith('4 is greater than the maximum of 3')
    request = MagicMock(path_params={'p1': 1}, query={'q1': '3'}, headers={}, cookies={})
>>>>>>> c8d8973c
    assert handler(request) == 'OK'

    request = MagicMock(path_params={'p1': 1}, query={'a1': ['1', '2']}, headers={}, cookies={})
    assert handler(request) == "OK"
<<<<<<< HEAD
    request = MagicMock(path_params={'p1': 1}, query={'a1': ['1', 'a']}, headers={})
    with pytest.raises(BadRequestProblem) as exc:
        handler(request)
    assert exc.value.detail.startswith("'a' is not of type 'integer'")
    request = MagicMock(path_params={'p1': 1}, query={'a1': ['1', '-1']}, headers={})
    with pytest.raises(BadRequestProblem) as exc:
        handler(request)
    assert exc.value.detail.startswith("-1 is less than the minimum of 0")
    request = MagicMock(path_params={'p1': 1}, query={'a1': ['1']}, headers={})
    with pytest.raises(BadRequestProblem) as exc:
        handler(request)
    assert exc.value.detail.startswith("[1] is too short")
    request = MagicMock(path_params={'p1': 1}, query={'a1': ['1', '2', '3', '4']}, headers={})
    with pytest.raises(BadRequestProblem) as exc:
        handler(request)
    assert exc.value.detail.startswith("[1, 2, 3, 4] is too long")
=======
    request = MagicMock(path_params={'p1': 1}, query={'a1': ['1', 'a']}, headers={}, cookies={})
    assert json.loads(handler(request).data.decode())['detail'].startswith("'a' is not of type 'integer'")
    request = MagicMock(path_params={'p1': 1}, query={'a1': ['1', '-1']}, headers={}, cookies={})
    assert json.loads(handler(request).data.decode())['detail'].startswith("-1 is less than the minimum of 0")
    request = MagicMock(path_params={'p1': 1}, query={'a1': ['1']}, headers={}, cookies={})
    assert json.loads(handler(request).data.decode())['detail'].startswith("[1] is too short")
    request = MagicMock(path_params={'p1': 1}, query={'a1': ['1', '2', '3', '4']}, headers={}, cookies={})
    assert json.loads(handler(request).data.decode())['detail'].startswith("[1, 2, 3, 4] is too long")
>>>>>>> c8d8973c

    request = MagicMock(path_params={'p1': '123'}, query={}, headers={'h1': 'a'}, cookies={})
    assert handler(request) == 'OK'

<<<<<<< HEAD
    request = MagicMock(path_params={'p1': '123'}, query={}, headers={'h1': 'x'})
    with pytest.raises(BadRequestProblem) as exc:
        handler(request)
    assert exc.value.detail.startswith("'x' is not one of ['a', 'b']")
=======
    request = MagicMock(path_params={'p1': '123'}, query={}, headers={'h1': 'x'}, cookies={})
    assert json.loads(handler(request).data.decode())['detail'].startswith("'x' is not one of ['a', 'b']")

    request = MagicMock(path_params={'p1': '123'}, query={}, headers={}, cookies={'c1': 'b'})
    assert handler(request) == 'OK'

    request = MagicMock(path_params={'p1': '123'}, query={}, headers={}, cookies={'c1': 'x'})
    assert json.loads(handler(request).data.decode())['detail'].startswith("'x' is not one of ['a', 'b']")
>>>>>>> c8d8973c
<|MERGE_RESOLUTION|>--- conflicted
+++ resolved
@@ -54,22 +54,15 @@
         handler(request)
     assert exc.value.detail == "Wrong type, expected 'integer' for path parameter 'p1'"
 
-<<<<<<< HEAD
     request = MagicMock(path_params={'p1': 1}, query={'q1': '4'}, headers={})
     with pytest.raises(BadRequestProblem) as exc:
         handler(request)
     assert exc.value.detail.startswith('4 is greater than the maximum of 3')
     request = MagicMock(path_params={'p1': 1}, query={'q1': '3'}, headers={})
-=======
-    request = MagicMock(path_params={'p1': 1}, query={'q1': '4'}, headers={}, cookies={})
-    assert json.loads(handler(request).data.decode())['detail'].startswith('4 is greater than the maximum of 3')
-    request = MagicMock(path_params={'p1': 1}, query={'q1': '3'}, headers={}, cookies={})
->>>>>>> c8d8973c
     assert handler(request) == 'OK'
 
     request = MagicMock(path_params={'p1': 1}, query={'a1': ['1', '2']}, headers={}, cookies={})
     assert handler(request) == "OK"
-<<<<<<< HEAD
     request = MagicMock(path_params={'p1': 1}, query={'a1': ['1', 'a']}, headers={})
     with pytest.raises(BadRequestProblem) as exc:
         handler(request)
@@ -86,32 +79,11 @@
     with pytest.raises(BadRequestProblem) as exc:
         handler(request)
     assert exc.value.detail.startswith("[1, 2, 3, 4] is too long")
-=======
-    request = MagicMock(path_params={'p1': 1}, query={'a1': ['1', 'a']}, headers={}, cookies={})
-    assert json.loads(handler(request).data.decode())['detail'].startswith("'a' is not of type 'integer'")
-    request = MagicMock(path_params={'p1': 1}, query={'a1': ['1', '-1']}, headers={}, cookies={})
-    assert json.loads(handler(request).data.decode())['detail'].startswith("-1 is less than the minimum of 0")
-    request = MagicMock(path_params={'p1': 1}, query={'a1': ['1']}, headers={}, cookies={})
-    assert json.loads(handler(request).data.decode())['detail'].startswith("[1] is too short")
-    request = MagicMock(path_params={'p1': 1}, query={'a1': ['1', '2', '3', '4']}, headers={}, cookies={})
-    assert json.loads(handler(request).data.decode())['detail'].startswith("[1, 2, 3, 4] is too long")
->>>>>>> c8d8973c
 
     request = MagicMock(path_params={'p1': '123'}, query={}, headers={'h1': 'a'}, cookies={})
     assert handler(request) == 'OK'
 
-<<<<<<< HEAD
     request = MagicMock(path_params={'p1': '123'}, query={}, headers={'h1': 'x'})
     with pytest.raises(BadRequestProblem) as exc:
         handler(request)
-    assert exc.value.detail.startswith("'x' is not one of ['a', 'b']")
-=======
-    request = MagicMock(path_params={'p1': '123'}, query={}, headers={'h1': 'x'}, cookies={})
-    assert json.loads(handler(request).data.decode())['detail'].startswith("'x' is not one of ['a', 'b']")
-
-    request = MagicMock(path_params={'p1': '123'}, query={}, headers={}, cookies={'c1': 'b'})
-    assert handler(request) == 'OK'
-
-    request = MagicMock(path_params={'p1': '123'}, query={}, headers={}, cookies={'c1': 'x'})
-    assert json.loads(handler(request).data.decode())['detail'].startswith("'x' is not one of ['a', 'b']")
->>>>>>> c8d8973c
+    assert exc.value.detail.startswith("'x' is not one of ['a', 'b']")