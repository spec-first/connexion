import asyncio
import sys

import aiohttp.web
import pytest
from conftest import TEST_FOLDER
from connexion import AioHttpApp

try:
    import ujson as json
except ImportError:
    import json


@pytest.fixture
def aiohttp_app(aiohttp_api_spec_dir):
    app = AioHttpApp(__name__, port=5001,
                     specification_dir=aiohttp_api_spec_dir,
                     debug=True)
    options = {"validate_responses": True}
    app.add_api('swagger_simple.yaml', validate_responses=True, pass_context_arg_name='request_ctx', options=options)
    return app


@asyncio.coroutine
def test_app(aiohttp_app, aiohttp_client):
    # Create the app and run the test_app testcase below.
    app_client = yield from aiohttp_client(aiohttp_app.app)
    get_bye = yield from app_client.get('/v1.0/bye/jsantos')
    assert get_bye.status == 200
    assert (yield from get_bye.read()) == b'Goodbye jsantos'


@asyncio.coroutine
def test_app_with_relative_path(aiohttp_api_spec_dir, aiohttp_client):
    # Create the app with a relative path and run the test_app testcase below.
    app = AioHttpApp(__name__, port=5001,
                     specification_dir='..' /
                                       aiohttp_api_spec_dir.relative_to(TEST_FOLDER),
                     debug=True)
    app.add_api('swagger_simple.yaml')
    app_client = yield from aiohttp_client(app.app)
    get_bye = yield from app_client.get('/v1.0/bye/jsantos')
    assert get_bye.status == 200
    assert (yield from get_bye.read()) == b'Goodbye jsantos'


@asyncio.coroutine
def test_swagger_json(aiohttp_api_spec_dir, aiohttp_client):
    """ Verify the swagger.json file is returned for default setting passed to app. """
    app = AioHttpApp(__name__, port=5001,
                     specification_dir=aiohttp_api_spec_dir,
                     debug=True)
    api = app.add_api('swagger_simple.yaml')

    app_client = yield from aiohttp_client(app.app)
    swagger_json = yield from app_client.get('/v1.0/swagger.json')
    json_ = yield from swagger_json.read()

    assert swagger_json.status == 200
    assert api.specification.raw == json.loads(json_)


@asyncio.coroutine
def test_no_swagger_json(aiohttp_api_spec_dir, aiohttp_client):
    """ Verify the swagger.json file is not returned when set to False when creating app. """
    options = {"swagger_json": False}
    app = AioHttpApp(__name__, port=5001,
                     specification_dir=aiohttp_api_spec_dir,
                     options=options,
                     debug=True)
    api = app.add_api('swagger_simple.yaml')

    app_client = yield from aiohttp_client(app.app)
    swagger_json = yield from app_client.get('/v1.0/swagger.json')  # type: flask.Response
    assert swagger_json.status == 404


@asyncio.coroutine
def test_swagger_ui(aiohttp_api_spec_dir, aiohttp_client):
    app = AioHttpApp(__name__, port=5001,
                     specification_dir=aiohttp_api_spec_dir,
                     debug=True)
    app.add_api('swagger_simple.yaml')

    app_client = yield from aiohttp_client(app.app)
    swagger_ui = yield from app_client.get('/v1.0/ui')
    assert swagger_ui.status == 200
    assert b'url = "/v1.0/swagger.json"' in (yield from swagger_ui.read())

    swagger_ui = yield from app_client.get('/v1.0/ui/')
    assert swagger_ui.status == 200
    assert b'url = "/v1.0/swagger.json"' in (yield from swagger_ui.read())


@asyncio.coroutine
def test_swagger_ui_index(aiohttp_api_spec_dir, aiohttp_client):
    app = AioHttpApp(__name__, port=5001,
                     specification_dir=aiohttp_api_spec_dir,
                     debug=True)
    app.add_api('swagger_simple.yaml')

    app_client = yield from aiohttp_client(app.app)
    swagger_ui = yield from app_client.get('/v1.0/ui/index.html')
    assert swagger_ui.status == 200
    assert b'url = "/v1.0/swagger.json"' in (yield from swagger_ui.read())


@asyncio.coroutine
def test_swagger_ui_static(aiohttp_api_spec_dir, aiohttp_client):
    app = AioHttpApp(__name__, port=5001,
                     specification_dir=aiohttp_api_spec_dir,
                     debug=True)
    app.add_api('swagger_simple.yaml')

    app_client = yield from aiohttp_client(app.app)
    swagger_ui = yield from app_client.get('/v1.0/ui/lib/swagger-oauth.js')
    assert swagger_ui.status == 200

    app_client = yield from aiohttp_client(app.app)
    swagger_ui = yield from app_client.get('/v1.0/ui/swagger-ui.min.js')
    assert swagger_ui.status == 200


@asyncio.coroutine
def test_no_swagger_ui(aiohttp_api_spec_dir, aiohttp_client):
<<<<<<< HEAD
=======
    options = {"swagger_ui": False}
>>>>>>> b2a42874
    app = AioHttpApp(__name__, port=5001,
                     specification_dir=aiohttp_api_spec_dir,
                     options=options, debug=True)
    app.add_api('swagger_simple.yaml')

    app_client = yield from aiohttp_client(app.app)
    swagger_ui = yield from app_client.get('/v1.0/ui/')
    assert swagger_ui.status == 404

    app2 = AioHttpApp(__name__, port=5001,
                      specification_dir=aiohttp_api_spec_dir,
                      debug=True)
<<<<<<< HEAD
    app2.add_api('swagger_simple.yaml', swagger_ui=False)
=======
    options = {"swagger_ui": False}
    app2.add_api('swagger_simple.yaml', options=options)
>>>>>>> b2a42874
    app2_client = yield from aiohttp_client(app.app)
    swagger_ui2 = yield from app2_client.get('/v1.0/ui/')
    assert swagger_ui2.status == 404


@asyncio.coroutine
def test_middlewares(aiohttp_api_spec_dir, aiohttp_client):
    @asyncio.coroutine
    def middleware(app, handler):
        @asyncio.coroutine
        def middleware_handler(request):
            response = (yield from handler(request))
            response.body += b' middleware'
            return response

        return middleware_handler

    options = {"middlewares": [middleware]}
    app = AioHttpApp(__name__, port=5001,
                     specification_dir=aiohttp_api_spec_dir,
                     debug=True, options=options)
    app.add_api('swagger_simple.yaml')
    app_client = yield from aiohttp_client(app.app)
    get_bye = yield from app_client.get('/v1.0/bye/jsantos')
    assert get_bye.status == 200
    assert (yield from get_bye.read()) == b'Goodbye jsantos middleware'


@asyncio.coroutine
def test_response_with_str_body(aiohttp_app, aiohttp_client):
    # Create the app and run the test_app testcase below.
    app_client = yield from aiohttp_client(aiohttp_app.app)
    get_bye = yield from app_client.get('/v1.0/aiohttp_str_response')
    assert get_bye.status == 200
    assert (yield from get_bye.read()) == b'str response'


@asyncio.coroutine
def test_response_with_non_str_and_non_json_body(aiohttp_app, aiohttp_client):
    app_client = yield from aiohttp_client(aiohttp_app.app)
    get_bye = yield from app_client.get(
        '/v1.0/aiohttp_non_str_non_json_response'
    )
    assert get_bye.status == 200
    assert (yield from get_bye.read()) == b'1234'


@asyncio.coroutine
def test_response_with_bytes_body(aiohttp_app, aiohttp_client):
    # Create the app and run the test_app testcase below.
    app_client = yield from aiohttp_client(aiohttp_app.app)
    get_bye = yield from app_client.get('/v1.0/aiohttp_bytes_response')
    assert get_bye.status == 200
    assert (yield from get_bye.read()) == b'bytes response'


@asyncio.coroutine
def test_validate_responses(aiohttp_app, aiohttp_client):
    app_client = yield from aiohttp_client(aiohttp_app.app)
    get_bye = yield from app_client.get('/v1.0/aiohttp_validate_responses')
    assert get_bye.status == 200
    assert (yield from get_bye.read()) == b'{"validate": true}'


@asyncio.coroutine
def test_get_users(aiohttp_client, aiohttp_app):
    app_client = yield from aiohttp_client(aiohttp_app.app)
    resp = yield from app_client.get('/v1.0/users')
    assert resp.status == 200

    json_data = yield from resp.json()
    assert json_data == \
           [{'name': 'John Doe', 'id': 1}, {'name': 'Nick Carlson', 'id': 2}]


@asyncio.coroutine
def test_create_user(aiohttp_client, aiohttp_app):
    app_client = yield from aiohttp_client(aiohttp_app.app)
    user = {'name': 'Maksim'}
    resp = yield from app_client.post('/v1.0/users', json=user, headers={'Content-type': 'application/json'})
    assert resp.status == 201


@asyncio.coroutine
def test_access_request_context(aiohttp_client, aiohttp_app):
    app_client = yield from aiohttp_client(aiohttp_app.app)
    resp = yield from app_client.post('/v1.0/aiohttp_access_request_context')
    assert resp.status == 204


@asyncio.coroutine
def test_query_parsing_simple(aiohttp_client, aiohttp_app):
    expected_query = 'query'

    app_client = yield from aiohttp_client(aiohttp_app.app)
    resp = yield from app_client.get(
        '/v1.0/aiohttp_query_parsing_str',
        params={
            'query': expected_query,
        },
    )
    assert resp.status == 200

    json_data = yield from resp.json()
    assert json_data == {'query': expected_query}


@asyncio.coroutine
def test_query_parsing_array(aiohttp_client, aiohttp_app):
    expected_query = ['queryA', 'queryB']

    app_client = yield from aiohttp_client(aiohttp_app.app)
    resp = yield from app_client.get(
        '/v1.0/aiohttp_query_parsing_array',
        params={
            'query': ','.join(expected_query),
        },
    )
    assert resp.status == 200

    json_data = yield from resp.json()
    assert json_data == {'query': expected_query}


@asyncio.coroutine
def test_query_parsing_array_multi(aiohttp_client, aiohttp_app):
    expected_query = ['queryA', 'queryB', 'queryC']
    query_str = '&'.join(['query=%s' % q for q in expected_query])

    app_client = yield from aiohttp_client(aiohttp_app.app)
    resp = yield from app_client.get(
        '/v1.0/aiohttp_query_parsing_array_multi?%s' % query_str,
    )
    assert resp.status == 200

    json_data = yield from resp.json()
    assert json_data == {'query': expected_query}


if sys.version_info[0:2] >= (3, 5):
    @pytest.fixture
    def aiohttp_app_async_def(aiohttp_api_spec_dir):
        app = AioHttpApp(__name__, port=5001,
                         specification_dir=aiohttp_api_spec_dir,
                         debug=True)
        app.add_api('swagger_simple_async_def.yaml', validate_responses=True)
        return app


    @asyncio.coroutine
    def test_validate_responses_async_def(aiohttp_app_async_def, aiohttp_client):
        app_client = yield from aiohttp_client(aiohttp_app_async_def.app)
        get_bye = yield from app_client.get('/v1.0/aiohttp_validate_responses')
        assert get_bye.status == 200
        assert (yield from get_bye.read()) == b'{"validate": true}'<|MERGE_RESOLUTION|>--- conflicted
+++ resolved
@@ -124,10 +124,7 @@
 
 @asyncio.coroutine
 def test_no_swagger_ui(aiohttp_api_spec_dir, aiohttp_client):
-<<<<<<< HEAD
-=======
     options = {"swagger_ui": False}
->>>>>>> b2a42874
     app = AioHttpApp(__name__, port=5001,
                      specification_dir=aiohttp_api_spec_dir,
                      options=options, debug=True)
@@ -140,12 +137,9 @@
     app2 = AioHttpApp(__name__, port=5001,
                       specification_dir=aiohttp_api_spec_dir,
                       debug=True)
-<<<<<<< HEAD
-    app2.add_api('swagger_simple.yaml', swagger_ui=False)
-=======
+
     options = {"swagger_ui": False}
     app2.add_api('swagger_simple.yaml', options=options)
->>>>>>> b2a42874
     app2_client = yield from aiohttp_client(app.app)
     swagger_ui2 = yield from app2_client.get('/v1.0/ui/')
     assert swagger_ui2.status == 404
