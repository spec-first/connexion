--- conflicted
+++ resolved
@@ -5,17 +5,13 @@
 
 import pytest
 
-<<<<<<< HEAD
-from connexion import App, SanicApp
-=======
 from connexion import App
 from connexion.security import FlaskSecurityHandlerFactory
->>>>>>> 1ed14fbd
 
 logging.basicConfig(level=logging.DEBUG)
 
 TEST_FOLDER = pathlib.Path(__file__).parent
-FIXTURES_FOLDER = TEST_FOLDER / 'fixtures'
+FIXTURES_FOLDER = TEST_FOLDER / "fixtures"
 SPEC_FOLDER = TEST_FOLDER / "fakeapi"
 OPENAPI2_SPEC = ["swagger.yaml"]
 OPENAPI3_SPEC = ["openapi.yaml"]
@@ -49,20 +45,28 @@
         """
         headers = headers or {}
         if url == "https://oauth.example/token_info":
-            token = headers.get('Authorization', 'invalid').split()[-1]
+            token = headers.get("Authorization", "invalid").split()[-1]
             if token in ["100", "has_myscope"]:
                 return FakeResponse(200, '{"uid": "test-user", "scope": ["myscope"]}')
             if token in ["200", "has_wrongscope"]:
-                return FakeResponse(200, '{"uid": "test-user", "scope": ["wrongscope"]}')
+                return FakeResponse(
+                    200, '{"uid": "test-user", "scope": ["wrongscope"]}'
+                )
             if token == "has_myscope_otherscope":
-                return FakeResponse(200, '{"uid": "test-user", "scope": ["myscope", "otherscope"]}')
+                return FakeResponse(
+                    200, '{"uid": "test-user", "scope": ["myscope", "otherscope"]}'
+                )
             if token in ["300", "is_not_invalid"]:
-                return FakeResponse(404, '')
+                return FakeResponse(404, "")
             if token == "has_scopes_in_scopes_with_s":
-                return FakeResponse(200, '{"uid": "test-user", "scopes": ["myscope", "otherscope"]}')
+                return FakeResponse(
+                    200, '{"uid": "test-user", "scopes": ["myscope", "otherscope"]}'
+                )
         return url
 
-    monkeypatch.setattr('connexion.security.flask_security_handler_factory.session.get', fake_get)
+    monkeypatch.setattr(
+        "connexion.security.flask_security_handler_factory.session.get", fake_get
+    )
 
 
 @pytest.fixture
@@ -74,73 +78,76 @@
 @pytest.fixture
 def app():
     cnx_app = App(__name__, port=5001, specification_dir=SPEC_FOLDER, debug=True)
-    cnx_app.add_api('api.yaml', validate_responses=True)
+    cnx_app.add_api("api.yaml", validate_responses=True)
     return cnx_app
 
 
 @pytest.fixture
 def simple_api_spec_dir():
-    return FIXTURES_FOLDER / 'simple'
-
-
-@pytest.fixture(scope='session')
+    return FIXTURES_FOLDER / "simple"
+
+
+@pytest.fixture(scope="session")
 def sanic_api_spec_dir():
-    return FIXTURES_FOLDER / 'sanic'
-
-
-@pytest.fixture(scope='session')
+    return FIXTURES_FOLDER / "sanic"
+
+
+@pytest.fixture(scope="session")
 def aiohttp_api_spec_dir():
-    return FIXTURES_FOLDER / 'aiohttp'
+    return FIXTURES_FOLDER / "aiohttp"
 
 
 @pytest.fixture
 def problem_api_spec_dir():
-    return FIXTURES_FOLDER / 'problem'
+    return FIXTURES_FOLDER / "problem"
 
 
 @pytest.fixture
 def secure_api_spec_dir():
-    return FIXTURES_FOLDER / 'secure_api'
+    return FIXTURES_FOLDER / "secure_api"
 
 
 @pytest.fixture
 def default_param_error_spec_dir():
-    return FIXTURES_FOLDER / 'default_param_error'
+    return FIXTURES_FOLDER / "default_param_error"
 
 
 @pytest.fixture
 def json_validation_spec_dir():
-    return FIXTURES_FOLDER / 'json_validation'
-
-
-@pytest.fixture(scope='session')
+    return FIXTURES_FOLDER / "json_validation"
+
+
+@pytest.fixture(scope="session")
 def json_datetime_dir():
-    return FIXTURES_FOLDER / 'datetime_support'
-
-
-def build_app_from_fixture(api_spec_folder, spec_file='openapi.yaml', **kwargs):
+    return FIXTURES_FOLDER / "datetime_support"
+
+
+def build_app_from_fixture(api_spec_folder, spec_file="openapi.yaml", **kwargs):
     debug = True
-    if 'debug' in kwargs:
-        debug = kwargs['debug']
-        del (kwargs['debug'])
-
-    cnx_app = App(__name__,
-                  port=5001,
-                  specification_dir=FIXTURES_FOLDER / api_spec_folder,
-                  debug=debug)
+    if "debug" in kwargs:
+        debug = kwargs["debug"]
+        del kwargs["debug"]
+
+    cnx_app = App(
+        __name__,
+        port=5001,
+        specification_dir=FIXTURES_FOLDER / api_spec_folder,
+        debug=debug,
+    )
 
     cnx_app.add_api(spec_file, **kwargs)
     cnx_app._spec_file = spec_file
     return cnx_app
 
+
 @pytest.fixture(scope="session", params=SPECS)
 def simple_app(request):
-    return build_app_from_fixture('simple', request.param, validate_responses=True)
+    return build_app_from_fixture("simple", request.param, validate_responses=True)
 
 
 @pytest.fixture(scope="session", params=OPENAPI3_SPEC)
 def simple_openapi_app(request):
-    return build_app_from_fixture('simple', request.param, validate_responses=True)
+    return build_app_from_fixture("simple", request.param, validate_responses=True)
 
 
 @pytest.fixture(scope="session", params=SPECS)
@@ -148,7 +155,6 @@
 
     # adapted from http://flask.pocoo.org/snippets/35/
     class ReverseProxied(object):
-
         def __init__(self, app, script_name=None, scheme=None, server=None):
             self.app = app
             self.script_name = script_name
@@ -156,88 +162,89 @@
             self.server = server
 
         def __call__(self, environ, start_response):
-            script_name = environ.get('HTTP_X_FORWARDED_PATH', '') or self.script_name
+            script_name = environ.get("HTTP_X_FORWARDED_PATH", "") or self.script_name
             if script_name:
-                environ['SCRIPT_NAME'] = "/" + script_name.lstrip("/")
-                path_info = environ['PATH_INFO']
+                environ["SCRIPT_NAME"] = "/" + script_name.lstrip("/")
+                path_info = environ["PATH_INFO"]
                 if path_info.startswith(script_name):
-                    environ['PATH_INFO_OLD'] = path_info
-                    environ['PATH_INFO'] = path_info[len(script_name):]
-            scheme = environ.get('HTTP_X_SCHEME', '') or self.scheme
+                    environ["PATH_INFO_OLD"] = path_info
+                    environ["PATH_INFO"] = path_info[len(script_name) :]
+            scheme = environ.get("HTTP_X_SCHEME", "") or self.scheme
             if scheme:
-                environ['wsgi.url_scheme'] = scheme
-            server = environ.get('HTTP_X_FORWARDED_SERVER', '') or self.server
+                environ["wsgi.url_scheme"] = scheme
+            server = environ.get("HTTP_X_FORWARDED_SERVER", "") or self.server
             if server:
-                environ['HTTP_HOST'] = server
+                environ["HTTP_HOST"] = server
             return self.app(environ, start_response)
 
-    app = build_app_from_fixture('simple', request.param, validate_responses=True)
+    app = build_app_from_fixture("simple", request.param, validate_responses=True)
     flask_app = app.app
-    proxied = ReverseProxied(
-        flask_app.wsgi_app,
-        script_name='/reverse_proxied/'
-    )
+    proxied = ReverseProxied(flask_app.wsgi_app, script_name="/reverse_proxied/")
     flask_app.wsgi_app = proxied
     return app
 
 
 @pytest.fixture(scope="session", params=SPECS)
 def snake_case_app(request):
-    return build_app_from_fixture('snake_case', request.param,
-                                  validate_responses=True,
-                                  pythonic_params=True)
+    return build_app_from_fixture(
+        "snake_case", request.param, validate_responses=True, pythonic_params=True
+    )
 
 
 @pytest.fixture(scope="session", params=SPECS)
 def invalid_resp_allowed_app(request):
-    return build_app_from_fixture('simple', request.param,
-                                  validate_responses=False)
+    return build_app_from_fixture("simple", request.param, validate_responses=False)
 
 
 @pytest.fixture(scope="session", params=SPECS)
 def strict_app(request):
-    return build_app_from_fixture('simple', request.param,
-                                  validate_responses=True,
-                                  strict_validation=True)
+    return build_app_from_fixture(
+        "simple", request.param, validate_responses=True, strict_validation=True
+    )
 
 
 @pytest.fixture(scope="session", params=SPECS)
 def problem_app(request):
-    return build_app_from_fixture('problem', request.param,
-                                  validate_responses=True)
+    return build_app_from_fixture("problem", request.param, validate_responses=True)
 
 
 @pytest.fixture(scope="session", params=SPECS)
 def schema_app(request):
-    return build_app_from_fixture('different_schemas', request.param,
-                                  validate_responses=True)
+    return build_app_from_fixture(
+        "different_schemas", request.param, validate_responses=True
+    )
 
 
 @pytest.fixture(scope="session", params=SPECS)
 def secure_endpoint_app(request):
-    return build_app_from_fixture('secure_endpoint', request.param,
-                                  validate_responses=True, pass_context_arg_name='req_context')
+    return build_app_from_fixture(
+        "secure_endpoint",
+        request.param,
+        validate_responses=True,
+        pass_context_arg_name="req_context",
+    )
 
 
 @pytest.fixture(scope="session", params=SPECS)
 def secure_api_app(request):
     options = {"swagger_ui": False}
-    return build_app_from_fixture('secure_api', request.param,
-                                  options=options, auth_all_paths=True)
+    return build_app_from_fixture(
+        "secure_api", request.param, options=options, auth_all_paths=True
+    )
 
 
 @pytest.fixture(scope="session", params=SPECS)
 def unordered_definition_app(request):
-    return build_app_from_fixture('unordered_definition', request.param)
+    return build_app_from_fixture("unordered_definition", request.param)
 
 
 @pytest.fixture(scope="session", params=SPECS)
 def bad_operations_app(request):
-    return build_app_from_fixture('bad_operations', request.param,
-                                  resolver_error=501)
+    return build_app_from_fixture("bad_operations", request.param, resolver_error=501)
 
 
 if sys.version_info < (3, 5, 3) and sys.version_info[0] == 3:
+
     @pytest.fixture
     def aiohttp_client(test_client):
         return test_client