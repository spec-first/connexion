--- conflicted
+++ resolved
@@ -34,11 +34,7 @@
     pypi: pip install -r {toxworkdir}/requirements-pypi.txt
     dev: requirements-builder --level=dev --req=requirements-devel.txt -o {toxworkdir}/requirements-dev.txt setup.py
     dev: pip install -r {toxworkdir}/requirements-dev.txt
-<<<<<<< HEAD
-    py3{5,6}: pip install -r requirements-aiohttp.txt
-=======
     py3{4,5,6,7}: pip install -r requirements-aiohttp.txt
->>>>>>> b2a42874
     python setup.py test
 
 [testenv:flake8]
