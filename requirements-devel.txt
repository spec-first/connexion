-e git+https://github.com/Julian/jsonschema.git#egg=jsonschema
-e git+https://github.com/pallets/flask.git#egg=flask
-e git+https://github.com/kennethreitz/requests#egg=requests
-e git+https://github.com/Yelp/swagger_spec_validator.git#egg=swagger-spec-validator
-e git+https://github.com/zalando/python-clickclick.git#egg=clickclick
inflection
mock
pytest
<<<<<<< HEAD
=======
testfixtures>=5.3.0
>>>>>>> 9f20c5ff
# This repo doesn't have the latest version released on PyPI
# -e hg+https://bitbucket.org/pitrou/pathlib#egg=pathlib
# PyYAML is not that easy to build manually, it may fail.
#-e svn+http://svn.pyyaml.org/pyyaml/trunk#egg=PyYAML
# six is causing errors during the tests
#-e git+https://github.com/benjaminp/six.git#egg=six<|MERGE_RESOLUTION|>--- conflicted
+++ resolved
@@ -6,10 +6,7 @@
 inflection
 mock
 pytest
-<<<<<<< HEAD
-=======
 testfixtures>=5.3.0
->>>>>>> 9f20c5ff
 # This repo doesn't have the latest version released on PyPI
 # -e hg+https://bitbucket.org/pitrou/pathlib#egg=pathlib
 # PyYAML is not that easy to build manually, it may fail.
