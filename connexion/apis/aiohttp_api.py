"""
This module defines an AioHttp Connexion API which implements translations between AioHttp and
Connexion requests / responses.
"""

import asyncio
import logging
import re
import traceback
from contextlib import suppress
from http import HTTPStatus
from urllib.parse import parse_qs

import aiohttp_jinja2
import jinja2
from aiohttp import web
from aiohttp.web_exceptions import HTTPNotFound, HTTPPermanentRedirect
from aiohttp.web_middlewares import normalize_path_middleware
from werkzeug.exceptions import HTTPException as werkzeug_HTTPException

from connexion.apis.abstract import AbstractAPI
from connexion.exceptions import ProblemException
from connexion.handlers import AuthErrorHandler
from connexion.jsonifier import JSONEncoder, Jsonifier
from connexion.lifecycle import ConnexionRequest, ConnexionResponse
from connexion.problem import problem
from connexion.security import AioHttpSecurityHandlerFactory
from connexion.utils import yamldumper

logger = logging.getLogger('connexion.apis.aiohttp_api')


def _generic_problem(http_status: HTTPStatus, exc: Exception = None):
    extra = None
    if exc is not None:
        loop = asyncio.get_event_loop()
        if loop.get_debug():
            tb = None
            with suppress(Exception):
                tb = traceback.format_exc()
            if tb:
                extra = {"traceback": tb}

    return problem(
        status=http_status.value,
        title=http_status.phrase,
        detail=http_status.description,
        ext=extra,
    )


@web.middleware
async def problems_middleware(request, handler):
    try:
        response = await handler(request)
    except ProblemException as exc:
        response = problem(status=exc.status, detail=exc.detail, title=exc.title,
                           type=exc.type, instance=exc.instance, headers=exc.headers, ext=exc.ext)
    except (werkzeug_HTTPException, _HttpNotFoundError) as exc:
        response = problem(status=exc.code, title=exc.name, detail=exc.description)
    except web.HTTPError as exc:
        if exc.text == f"{exc.status}: {exc.reason}":
            detail = HTTPStatus(exc.status).description
        else:
            detail = exc.text
        response = problem(status=exc.status, title=exc.reason, detail=detail)
    except (
        web.HTTPException,  # eg raised HTTPRedirection or HTTPSuccessful
        asyncio.CancelledError,  # skipped in default web_protocol
    ):
        # leave this to default handling in aiohttp.web_protocol.RequestHandler.start()
        raise
    except asyncio.TimeoutError as exc:
        # overrides 504 from aiohttp.web_protocol.RequestHandler.start()
        logger.debug('Request handler timed out.', exc_info=exc)
        response = _generic_problem(HTTPStatus.GATEWAY_TIMEOUT, exc)
    except Exception as exc:
        # overrides 500 from aiohttp.web_protocol.RequestHandler.start()
        logger.exception('Error handling request', exc_info=exc)
        response = _generic_problem(HTTPStatus.INTERNAL_SERVER_ERROR, exc)

    if isinstance(response, ConnexionResponse):
        response = await AioHttpApi.get_response(response)
    return response


class AioHttpApi(AbstractAPI):
    def __init__(self, *args, **kwargs):
        # NOTE we use HTTPPermanentRedirect (308) because
        # clients sometimes turn POST requests into GET requests
        # on 301, 302, or 303
        # see https://tools.ietf.org/html/rfc7538
        trailing_slash_redirect = normalize_path_middleware(
            append_slash=True,
            redirect_class=HTTPPermanentRedirect
        )
        self.subapp = web.Application(
            middlewares=[
                problems_middleware,
                trailing_slash_redirect
            ]
        )
        AbstractAPI.__init__(self, *args, **kwargs)

        aiohttp_jinja2.setup(
            self.subapp,
            loader=jinja2.FileSystemLoader(
                str(self.options.openapi_console_ui_from_dir)
            )
        )
        middlewares = self.options.as_dict().get('middlewares', [])
        self.subapp.middlewares.extend(middlewares)

    @staticmethod
    def make_security_handler_factory(pass_context_arg_name):
        """ Create default SecurityHandlerFactory to create all security check handlers """
        return AioHttpSecurityHandlerFactory(pass_context_arg_name)

    def _set_base_path(self, base_path):
        AbstractAPI._set_base_path(self, base_path)
        self._api_name = AioHttpApi.normalize_string(self.base_path)

    @staticmethod
    def normalize_string(string):
        return re.sub(r'[^a-zA-Z0-9]', '_', string.strip('/'))

    def _base_path_for_prefix(self, request):
        """
        returns a modified basePath which includes the incoming request's
        path prefix.
        """
        base_path = self.base_path
        if not request.path.startswith(self.base_path):
            prefix = request.path.split(self.base_path)[0]
            base_path = prefix + base_path
        return base_path

    def _spec_for_prefix(self, request):
        """
        returns a spec with a modified basePath / servers block
        which corresponds to the incoming request path.
        This is needed when behind a path-altering reverse proxy.
        """
        base_path = self._base_path_for_prefix(request)
        return self.specification.with_base_path(base_path).raw

    def add_openapi_json(self):
        """
        Adds openapi json to {base_path}/openapi.json
             (or {base_path}/swagger.json for swagger2)
        """
        logger.debug('Adding spec json: %s/%s', self.base_path,
                     self.options.openapi_spec_path)
        self.subapp.router.add_route(
            'GET',
            self.options.openapi_spec_path,
            self._get_openapi_json
        )

    def add_openapi_yaml(self):
        """
        Adds openapi json to {base_path}/openapi.json
             (or {base_path}/swagger.json for swagger2)
        """
        if not self.options.openapi_spec_path.endswith("json"):
            return

        openapi_spec_path_yaml = \
            self.options.openapi_spec_path[:-len("json")] + "yaml"
        logger.debug('Adding spec yaml: %s/%s', self.base_path,
                     openapi_spec_path_yaml)
        self.subapp.router.add_route(
            'GET',
            openapi_spec_path_yaml,
            self._get_openapi_yaml
        )

    async def _get_openapi_json(self, request):
        return web.Response(
            status=200,
            content_type='application/json',
            body=self.jsonifier.dumps(self._spec_for_prefix(request))
        )

    async def _get_openapi_yaml(self, request):
        return web.Response(
            status=200,
            content_type='text/yaml',
            body=yamldumper(self._spec_for_prefix(request))
        )

    def add_swagger_ui(self):
        """
        Adds swagger ui to {base_path}/ui/
        """
        console_ui_path = self.options.openapi_console_ui_path.strip().rstrip('/')
        logger.debug('Adding swagger-ui: %s%s/',
                     self.base_path,
                     console_ui_path)

        for path in (
            console_ui_path + '/',
            console_ui_path + '/index.html',
        ):
            self.subapp.router.add_route(
                'GET',
                path,
                self._get_swagger_ui_home
            )

        if self.options.openapi_console_ui_config is not None:
            self.subapp.router.add_route(
                'GET',
                console_ui_path + '/swagger-ui-config.json',
                self._get_swagger_ui_config
            )

        # we have to add an explicit redirect instead of relying on the
        # normalize_path_middleware because we also serve static files
        # from this dir (below)

        async def redirect(request):
            raise web.HTTPMovedPermanently(
                location=self.base_path + console_ui_path + '/'
            )

        self.subapp.router.add_route(
            'GET',
            console_ui_path,
            redirect
        )

        # this route will match and get a permission error when trying to
        # serve index.html, so we add the redirect above.
        self.subapp.router.add_static(
            console_ui_path,
            path=str(self.options.openapi_console_ui_from_dir),
            name='swagger_ui_static'
        )

    @aiohttp_jinja2.template('index.j2')
    async def _get_swagger_ui_home(self, req):
        base_path = self._base_path_for_prefix(req)
        template_variables = {
            'openapi_spec_url': (base_path + self.options.openapi_spec_path),
            **self.options.openapi_console_ui_index_template_variables,
        }
        if self.options.openapi_console_ui_config is not None:
            template_variables['configUrl'] = 'swagger-ui-config.json'
        return template_variables

    async def _get_swagger_ui_config(self, req):
        return web.Response(
            status=200,
            content_type='text/json',
            body=self.jsonifier.dumps(self.options.openapi_console_ui_config)
        )

    def add_auth_on_not_found(self, security, security_definitions):
        """
        Adds a 404 error handler to authenticate and only expose the 404 status if the security validation pass.
        """
        logger.debug('Adding path not found authentication')
        not_found_error = AuthErrorHandler(
            self, _HttpNotFoundError(),
            security=security,
            security_definitions=security_definitions
        )
        endpoint_name = f"{self._api_name}_not_found"
        self.subapp.router.add_route(
            '*',
            '/{not_found_path}',
            not_found_error.function,
            name=endpoint_name
        )

    def _add_operation_internal(self, method, path, operation):
        method = method.upper()
        operation_id = operation.operation_id or path

        logger.debug('... Adding %s -> %s', method, operation_id,
                     extra=vars(operation))

        handler = operation.function
        endpoint_name = '{}_{}_{}'.format(
            self._api_name,
            AioHttpApi.normalize_string(path),
            method.lower()
        )
        self.subapp.router.add_route(
            method, path, handler, name=endpoint_name
        )

        if not path.endswith('/'):
            self.subapp.router.add_route(
                method, path + '/', handler, name=endpoint_name + '_'
            )

    @classmethod
    async def get_request(cls, req):
        """Convert aiohttp request to connexion

        :param req: instance of aiohttp.web.Request
        :return: connexion request instance
        :rtype: ConnexionRequest
        """
        url = str(req.url)
<<<<<<< HEAD

        logger.debug(
            'Getting data and status code',
            extra={
                # has_body | can_read_body report if
                # body has been read or not
                # body_exists refers to underlying stream of data
                'body_exists': req.body_exists,
                'can_read_body': req.can_read_body,
                'content_type': req.content_type,
                'url': url,
            },
        )
=======
        logger.debug('Getting data and status code',
                     extra={'can_read_body': req.can_read_body, 'url': url})
>>>>>>> 6fb3ac3d

        query = parse_qs(req.rel_url.query_string)
        headers = req.headers
        body = None

        # if request is not multipart, `data` will be empty dict
        # and stream will not be consumed
        post_data = await req.post()

        # set those up beforehand, they are needed anyway
        files = {}
        form = {}

        if post_data:
            logger.debug('Reading multipart data from request')
            for k, v in post_data.items():
                if isinstance(v, web.FileField):
                    if k in files:
                        # if multiple files arrive under the same name in the
                        # request, downstream requires that we put them all into
                        # a list under the same key in the files dict.
                        if isinstance(files[k], list):
                            files[k].append(v)
                        else:
                            files[k] = [files[k], v]
                    else:
                        files[k] = v
                else:
                    # put normal fields as an array, that's how werkzeug does that for Flask
                    # and that's what Connexion expects in its processing functions
                    form[k] = [v]
            body = b''
        else:
            logger.debug('Reading data from request')
            body = await req.read()

        return ConnexionRequest(url=url,
                                method=req.method.lower(),
                                path_params=dict(req.match_info),
                                query=query,
                                headers=headers,
                                body=body,
                                json_getter=lambda: cls.jsonifier.loads(body),
                                form=form,
                                files=files,
                                context=req)

    @classmethod
    async def get_response(cls, response, mimetype=None, request=None):
        """Get response.
        This method is used in the lifecycle decorators

        :type response: aiohttp.web.StreamResponse | (Any,) | (Any, int) | (Any, dict) | (Any, int, dict)
        :rtype: aiohttp.web.Response
        """
        while asyncio.iscoroutine(response):
            response = await response

        url = str(request.url) if request else ''

        return cls._get_response(response, mimetype=mimetype, extra_context={"url": url})

    @classmethod
    def _is_framework_response(cls, response):
        """ Return True if `response` is a framework response class """
        return isinstance(response, web.StreamResponse)

    @classmethod
    def _framework_to_connexion_response(cls, response, mimetype):
        """ Cast framework response class to ConnexionResponse used for schema validation """
        body = None
        if hasattr(response, "body"):  # StreamResponse and FileResponse don't have body
            body = response.body
        return ConnexionResponse(
            status_code=response.status,
            mimetype=mimetype,
            content_type=response.content_type,
            headers=response.headers,
            body=body
        )

    @classmethod
    def _connexion_to_framework_response(cls, response, mimetype, extra_context=None):
        """ Cast ConnexionResponse to framework response class """
        return cls._build_response(
            mimetype=response.mimetype or mimetype,
            status_code=response.status_code,
            content_type=response.content_type,
            headers=response.headers,
            data=response.body,
            extra_context=extra_context,
        )

    @classmethod
    def _build_response(cls, data, mimetype, content_type=None, headers=None, status_code=None, extra_context=None):
        if cls._is_framework_response(data):
            raise TypeError("Cannot return web.StreamResponse in tuple. Only raw data can be returned in tuple.")

        data, status_code, serialized_mimetype = cls._prepare_body_and_status_code(data=data, mimetype=mimetype, status_code=status_code, extra_context=extra_context)

        if isinstance(data, str):
            text = data
            body = None
        else:
            text = None
            body = data

        content_type = content_type or mimetype or serialized_mimetype
        return web.Response(body=body, text=text, headers=headers, status=status_code, content_type=content_type)

    @classmethod
    def _set_jsonifier(cls):
        cls.jsonifier = Jsonifier(cls=JSONEncoder)


class _HttpNotFoundError(HTTPNotFound):
    def __init__(self):
        self.name = 'Not Found'
        self.description = (
            'The requested URL was not found on the server. '
            'If you entered the URL manually please check your spelling and '
            'try again.'
        )
        self.code = type(self).status_code
        self.empty_body = True

        HTTPNotFound.__init__(self, reason=self.name)<|MERGE_RESOLUTION|>--- conflicted
+++ resolved
@@ -305,7 +305,6 @@
         :rtype: ConnexionRequest
         """
         url = str(req.url)
-<<<<<<< HEAD
 
         logger.debug(
             'Getting data and status code',
@@ -319,10 +318,6 @@
                 'url': url,
             },
         )
-=======
-        logger.debug('Getting data and status code',
-                     extra={'can_read_body': req.can_read_body, 'url': url})
->>>>>>> 6fb3ac3d
 
         query = parse_qs(req.rel_url.query_string)
         headers = req.headers
