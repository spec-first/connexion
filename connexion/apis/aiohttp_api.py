"""
This module defines an AioHttp Connexion API which implements translations between AioHttp and
Connexion requests / responses.
"""

import asyncio
import logging
import re
import traceback
from contextlib import suppress
from http import HTTPStatus
from urllib.parse import parse_qs

import aiohttp_jinja2
import jinja2
from aiohttp import web
from aiohttp.web_exceptions import HTTPNotFound, HTTPPermanentRedirect
from aiohttp.web_middlewares import normalize_path_middleware
from werkzeug.exceptions import HTTPException as werkzeug_HTTPException

from connexion.apis.abstract import AbstractAPI
from connexion.exceptions import ProblemException
from connexion.handlers import AuthErrorHandler
from connexion.jsonifier import JSONEncoder, Jsonifier
from connexion.lifecycle import ConnexionRequest, ConnexionResponse
from connexion.problem import problem
from connexion.security import AioHttpSecurityHandlerFactory
from connexion.utils import yamldumper

logger = logging.getLogger('connexion.apis.aiohttp_api')


def _generic_problem(http_status: HTTPStatus, exc: Exception = None):
    extra = None
    if exc is not None:
        loop = asyncio.get_event_loop()
        if loop.get_debug():
            tb = None
            with suppress(Exception):
                tb = traceback.format_exc()
            if tb:
                extra = {"traceback": tb}

    return problem(
        status=http_status.value,
        title=http_status.phrase,
        detail=http_status.description,
        ext=extra,
    )


@web.middleware
async def problems_middleware(request, handler):
    try:
        response = await handler(request)
    except ProblemException as exc:
        response = problem(status=exc.status, detail=exc.detail, title=exc.title,
                           type=exc.type, instance=exc.instance, headers=exc.headers, ext=exc.ext)
    except (werkzeug_HTTPException, _HttpNotFoundError) as exc:
        response = problem(status=exc.code, title=exc.name, detail=exc.description)
    except web.HTTPError as exc:
        if exc.text == f"{exc.status}: {exc.reason}":
            detail = HTTPStatus(exc.status).description
        else:
            detail = exc.text
        response = problem(status=exc.status, title=exc.reason, detail=detail)
    except (
        web.HTTPException,  # eg raised HTTPRedirection or HTTPSuccessful
        asyncio.CancelledError,  # skipped in default web_protocol
    ):
        # leave this to default handling in aiohttp.web_protocol.RequestHandler.start()
        raise
    except asyncio.TimeoutError as exc:
        # overrides 504 from aiohttp.web_protocol.RequestHandler.start()
        logger.debug('Request handler timed out.', exc_info=exc)
        response = _generic_problem(HTTPStatus.GATEWAY_TIMEOUT, exc)
    except Exception as exc:
        # overrides 500 from aiohttp.web_protocol.RequestHandler.start()
        logger.exception('Error handling request', exc_info=exc)
        response = _generic_problem(HTTPStatus.INTERNAL_SERVER_ERROR, exc)

    if isinstance(response, ConnexionResponse):
        response = await AioHttpApi.get_response(response)
    return response


class AioHttpApi(AbstractAPI):
    def __init__(self, *args, **kwargs):
        # NOTE we use HTTPPermanentRedirect (308) because
        # clients sometimes turn POST requests into GET requests
        # on 301, 302, or 303
        # see https://tools.ietf.org/html/rfc7538
        trailing_slash_redirect = normalize_path_middleware(
            append_slash=True,
            redirect_class=HTTPPermanentRedirect
        )
        self.subapp = web.Application(
            middlewares=[
                problems_middleware,
                trailing_slash_redirect
            ]
        )
        AbstractAPI.__init__(self, *args, **kwargs)

        aiohttp_jinja2.setup(
            self.subapp,
            loader=jinja2.FileSystemLoader(
                str(self.options.openapi_console_ui_from_dir)
            )
        )
        middlewares = self.options.as_dict().get('middlewares', [])
        self.subapp.middlewares.extend(middlewares)

    @staticmethod
    def make_security_handler_factory(pass_context_arg_name):
        """ Create default SecurityHandlerFactory to create all security check handlers """
        return AioHttpSecurityHandlerFactory(pass_context_arg_name)

    def _set_base_path(self, base_path):
        AbstractAPI._set_base_path(self, base_path)
        self._api_name = AioHttpApi.normalize_string(self.base_path)

    @staticmethod
    def normalize_string(string):
        return re.sub(r'[^a-zA-Z0-9]', '_', string.strip('/'))

    def _base_path_for_prefix(self, request):
        """
        returns a modified basePath which includes the incoming request's
        path prefix.
        """
        base_path = self.base_path
        if not request.path.startswith(self.base_path):
            prefix = request.path.split(self.base_path)[0]
            base_path = prefix + base_path
        return base_path

    def _spec_for_prefix(self, request):
        """
        returns a spec with a modified basePath / servers block
        which corresponds to the incoming request path.
        This is needed when behind a path-altering reverse proxy.
        """
        base_path = self._base_path_for_prefix(request)
        return self.specification.with_base_path(base_path).raw

    def add_openapi_json(self):
        """
        Adds openapi json to {base_path}/openapi.json
             (or {base_path}/swagger.json for swagger2)
        """
        logger.debug('Adding spec json: %s/%s', self.base_path,
                     self.options.openapi_spec_path)
        self.subapp.router.add_route(
            'GET',
            self.options.openapi_spec_path,
            self._get_openapi_json
        )

    def add_openapi_yaml(self):
        """
        Adds openapi json to {base_path}/openapi.json
             (or {base_path}/swagger.json for swagger2)
        """
        if not self.options.openapi_spec_path.endswith("json"):
            return

        openapi_spec_path_yaml = \
            self.options.openapi_spec_path[:-len("json")] + "yaml"
        logger.debug('Adding spec yaml: %s/%s', self.base_path,
                     openapi_spec_path_yaml)
        self.subapp.router.add_route(
            'GET',
            openapi_spec_path_yaml,
            self._get_openapi_yaml
        )

    async def _get_openapi_json(self, request):
        return web.Response(
            status=200,
            content_type='application/json',
            body=self.jsonifier.dumps(self._spec_for_prefix(request))
        )

    async def _get_openapi_yaml(self, request):
        return web.Response(
            status=200,
            content_type='text/yaml',
            body=yamldumper(self._spec_for_prefix(request))
        )

    def add_swagger_ui(self):
        """
        Adds swagger ui to {base_path}/ui/
        """
        console_ui_path = self.options.openapi_console_ui_path.strip().rstrip('/')
        logger.debug('Adding swagger-ui: %s%s/',
                     self.base_path,
                     console_ui_path)

        for path in (
            console_ui_path + '/',
            console_ui_path + '/index.html',
        ):
            self.subapp.router.add_route(
                'GET',
                path,
                self._get_swagger_ui_home
            )

        if self.options.openapi_console_ui_config is not None:
            self.subapp.router.add_route(
                'GET',
                console_ui_path + '/swagger-ui-config.json',
                self._get_swagger_ui_config
            )

        # we have to add an explicit redirect instead of relying on the
        # normalize_path_middleware because we also serve static files
        # from this dir (below)

        async def redirect(request):
            raise web.HTTPMovedPermanently(
                location=self.base_path + console_ui_path + '/'
            )

        self.subapp.router.add_route(
            'GET',
            console_ui_path,
            redirect
        )

        # this route will match and get a permission error when trying to
        # serve index.html, so we add the redirect above.
        self.subapp.router.add_static(
            console_ui_path,
            path=str(self.options.openapi_console_ui_from_dir),
            name='swagger_ui_static'
        )

    @aiohttp_jinja2.template('index.j2')
    async def _get_swagger_ui_home(self, req):
        base_path = self._base_path_for_prefix(req)
        template_variables = {
            'openapi_spec_url': (base_path + self.options.openapi_spec_path),
            **self.options.openapi_console_ui_index_template_variables,
        }
        if self.options.openapi_console_ui_config is not None:
            template_variables['configUrl'] = 'swagger-ui-config.json'
        return template_variables

    async def _get_swagger_ui_config(self, req):
        return web.Response(
            status=200,
            content_type='text/json',
            body=self.jsonifier.dumps(self.options.openapi_console_ui_config)
        )

    def add_auth_on_not_found(self, security, security_definitions):
        """
        Adds a 404 error handler to authenticate and only expose the 404 status if the security validation pass.
        """
        logger.debug('Adding path not found authentication')
        not_found_error = AuthErrorHandler(
            self, _HttpNotFoundError(),
            security=security,
            security_definitions=security_definitions
        )
        endpoint_name = f"{self._api_name}_not_found"
        self.subapp.router.add_route(
            '*',
            '/{not_found_path}',
            not_found_error.function,
            name=endpoint_name
        )

    def _add_operation_internal(self, method, path, operation):
        method = method.upper()
        operation_id = operation.operation_id or path

        logger.debug('... Adding %s -> %s', method, operation_id,
                     extra=vars(operation))

        handler = operation.function
        endpoint_name = '{}_{}_{}'.format(
            self._api_name,
            AioHttpApi.normalize_string(path),
            method.lower()
        )
        self.subapp.router.add_route(
            method, path, handler, name=endpoint_name
        )

        if not path.endswith('/'):
            self.subapp.router.add_route(
                method, path + '/', handler, name=endpoint_name + '_'
            )

    @classmethod
    async def get_request(cls, req):
        """Convert aiohttp request to connexion

        :param req: instance of aiohttp.web.Request
        :return: connexion request instance
        :rtype: ConnexionRequest
        """
        url = str(req.url)

        logger.debug(
            'Getting data and status code',
            extra={
                # has_body | can_read_body report if
                # body has been read or not
                # body_exists refers to underlying stream of data
                'body_exists': req.body_exists,
                'can_read_body': req.can_read_body,
                'content_type': req.content_type,
                'url': url,
            },
        )

        query = parse_qs(req.rel_url.query_string)
        headers = req.headers
        body = None

        # Note: if request is not 'application/x-www-form-urlencoded' nor 'multipart/form-data',
        #       then `post_data` will be left an empty dict and the stream will not be consumed.
        post_data = await req.post()

        files = {}
        form = {}

        if post_data:
            logger.debug('Reading multipart data from request')
            for k, v in post_data.items():
                if isinstance(v, web.FileField):
                    if k in files:
                        # if multiple files arrive under the same name in the
                        # request, downstream requires that we put them all into
                        # a list under the same key in the files dict.
                        if isinstance(files[k], list):
                            files[k].append(v)
                        else:
                            files[k] = [files[k], v]
                    else:
                        files[k] = v
                else:
                    # put normal fields as an array, that's how werkzeug does that for Flask
                    # and that's what Connexion expects in its processing functions
                    form[k] = [v]
            body = b''
        else:
            logger.debug('Reading data from request')
            body = await req.read()

        return ConnexionRequest(url=url,
                                method=req.method.lower(),
                                path_params=dict(req.match_info),
                                query=query,
                                headers=headers,
                                body=body,
                                json_getter=lambda: cls.jsonifier.loads(body),
<<<<<<< HEAD
                                files={},
                                context=req,
                                cookies=req.cookies)
=======
                                form=form,
                                files=files,
                                context=req)
>>>>>>> 40d9dad9

    @classmethod
    async def get_response(cls, response, mimetype=None, request=None):
        """Get response.
        This method is used in the lifecycle decorators

        :type response: aiohttp.web.StreamResponse | (Any,) | (Any, int) | (Any, dict) | (Any, int, dict)
        :rtype: aiohttp.web.Response
        """
        while asyncio.iscoroutine(response):
            response = await response

        url = str(request.url) if request else ''

        return cls._get_response(response, mimetype=mimetype, extra_context={"url": url})

    @classmethod
    def _is_framework_response(cls, response):
        """ Return True if `response` is a framework response class """
        return isinstance(response, web.StreamResponse)

    @classmethod
    def _framework_to_connexion_response(cls, response, mimetype):
        """ Cast framework response class to ConnexionResponse used for schema validation """
        body = None
        if hasattr(response, "body"):  # StreamResponse and FileResponse don't have body
            body = response.body
        return ConnexionResponse(
            status_code=response.status,
            mimetype=mimetype,
            content_type=response.content_type,
            headers=response.headers,
            body=body
        )

    @classmethod
    def _connexion_to_framework_response(cls, response, mimetype, extra_context=None):
        """ Cast ConnexionResponse to framework response class """
        return cls._build_response(
            mimetype=response.mimetype or mimetype,
            status_code=response.status_code,
            content_type=response.content_type,
            headers=response.headers,
            data=response.body,
            extra_context=extra_context,
        )

    @classmethod
    def _build_response(cls, data, mimetype, content_type=None, headers=None, status_code=None, extra_context=None):
        if cls._is_framework_response(data):
            raise TypeError("Cannot return web.StreamResponse in tuple. Only raw data can be returned in tuple.")

        data, status_code, serialized_mimetype = cls._prepare_body_and_status_code(data=data, mimetype=mimetype, status_code=status_code, extra_context=extra_context)

        if isinstance(data, str):
            text = data
            body = None
        else:
            text = None
            body = data

        content_type = content_type or mimetype or serialized_mimetype
        return web.Response(body=body, text=text, headers=headers, status=status_code, content_type=content_type)

    @classmethod
    def _set_jsonifier(cls):
        cls.jsonifier = Jsonifier(cls=JSONEncoder)


class _HttpNotFoundError(HTTPNotFound):
    def __init__(self):
        self.name = 'Not Found'
        self.description = (
            'The requested URL was not found on the server. '
            'If you entered the URL manually please check your spelling and '
            'try again.'
        )
        self.code = type(self).status_code
        self.empty_body = True

        HTTPNotFound.__init__(self, reason=self.name)<|MERGE_RESOLUTION|>--- conflicted
+++ resolved
@@ -360,15 +360,10 @@
                                 headers=headers,
                                 body=body,
                                 json_getter=lambda: cls.jsonifier.loads(body),
-<<<<<<< HEAD
-                                files={},
+                                form=form,
+                                files=files,
                                 context=req,
                                 cookies=req.cookies)
-=======
-                                form=form,
-                                files=files,
-                                context=req)
->>>>>>> 40d9dad9
 
     @classmethod
     async def get_response(cls, response, mimetype=None, request=None):
