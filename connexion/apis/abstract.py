--- conflicted
+++ resolved
@@ -40,12 +40,7 @@
     def __init__(self, specification, base_path=None, arguments=None,
                  validate_responses=False, strict_validation=False, resolver=None,
                  auth_all_paths=False, debug=False, resolver_error_handler=None,
-<<<<<<< HEAD
-                 validator_map=None, pythonic_params=False, options=None):
-=======
-                 validator_map=None, pythonic_params=False, options=None, pass_context_arg_name=None,
-                 **old_style_options):
->>>>>>> ee07865b
+                 validator_map=None, pythonic_params=False,  pass_context_arg_name=None, options=None):
         """
         :type specification: pathlib.Path | dict
         :type base_path: str | None
@@ -65,14 +60,9 @@
         :type pythonic_params: bool
         :param options: New style options dictionary.
         :type options: dict | None
-<<<<<<< HEAD
-=======
         :param pass_context_arg_name: If not None URL request handling functions with an argument matching this name
         will be passed the framework's request context.
         :type pass_context_arg_name: str | None
-        :param old_style_options: Old style options support for backward compatibility. Preference is
-                                  what is defined in `options` parameter.
->>>>>>> ee07865b
         """
         self.debug = debug
         self.validator_map = validator_map
