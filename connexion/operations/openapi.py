import logging
from copy import copy, deepcopy

from connexion.operations.abstract import AbstractOperation

from ..decorators.uri_parsing import OpenAPIURIParser
from ..utils import deep_get, deep_merge, is_null, is_nullable, make_type
from ..http_facts import FORM_CONTENT_TYPES

logger = logging.getLogger("connexion.operations.openapi3")


class OpenAPIOperation(AbstractOperation):

    """
    A single API operation on a path.
    """

    def __init__(self, api, method, path, operation, resolver, path_parameters=None,
                 app_security=None, components=None, validate_responses=False,
                 strict_validation=False, randomize_endpoint=None, validator_map=None,
                 pythonic_params=False, uri_parser_class=None, pass_context_arg_name=None):
        """
        This class uses the OperationID identify the module and function that will handle the operation

        From Swagger Specification:

        **OperationID**

        A friendly name for the operation. The id MUST be unique among all operations described in the API.
        Tools and libraries MAY use the operation id to uniquely identify an operation.

        :param method: HTTP method
        :type method: str
        :param path:
        :type path: str
        :param operation: swagger operation object
        :type operation: dict
        :param resolver: Callable that maps operationID to a function
        :param path_parameters: Parameters defined in the path level
        :type path_parameters: list
        :param app_security: list of security rules the application uses by default
        :type app_security: list
        :param components: `Components Object
            <https://github.com/OAI/OpenAPI-Specification/blob/master/versions/3.0.1.md#componentsObject>`_
        :type components: dict
        :param validate_responses: True enables validation. Validation errors generate HTTP 500 responses.
        :type validate_responses: bool
        :param strict_validation: True enables validation on invalid request parameters
        :type strict_validation: bool
        :param randomize_endpoint: number of random characters to append to operation name
        :type randomize_endpoint: integer
        :param validator_map: Custom validators for the types "parameter", "body" and "response".
        :type validator_map: dict
        :param pythonic_params: When True CamelCase parameters are converted to snake_case and an underscore is appended
        to any shadowed built-ins
        :type pythonic_params: bool
        :param uri_parser_class: class to use for uri parsing
        :type uri_parser_class: AbstractURIParser
        :param pass_context_arg_name: If not None will try to inject the request context to the function using this
        name.
        :type pass_context_arg_name: str|None
        """
        self.components = components or {}

        def component_get(oas3_name):
            return self.components.get(oas3_name, {})

        # operation overrides globals
        security_schemes = component_get('securitySchemes')
        app_security = operation.get('security', app_security)
        uri_parser_class = uri_parser_class or OpenAPIURIParser

        self._router_controller = operation.get('x-openapi-router-controller')

        super(OpenAPIOperation, self).__init__(
            api=api,
            method=method,
            path=path,
            operation=operation,
            resolver=resolver,
            app_security=app_security,
            security_schemes=security_schemes,
            validate_responses=validate_responses,
            strict_validation=strict_validation,
            randomize_endpoint=randomize_endpoint,
            validator_map=validator_map,
            pythonic_params=pythonic_params,
            uri_parser_class=uri_parser_class,
            pass_context_arg_name=pass_context_arg_name
        )

        self._definitions_map = {
            'components': {
                'schemas': component_get('schemas'),
                'examples': component_get('examples'),
                'requestBodies': component_get('requestBodies'),
                'parameters': component_get('parameters'),
                'securitySchemes': component_get('securitySchemes'),
                'responses': component_get('responses'),
                'headers': component_get('headers'),
            }
        }

        self._request_body = operation.get('requestBody', {})

        self._parameters = operation.get('parameters', [])
        if path_parameters:
            self._parameters += path_parameters

        self._responses = operation.get('responses', {})

        # TODO figure out how to support multiple mimetypes
        # NOTE we currently just combine all of the possible mimetypes,
        #      but we need to refactor to support mimetypes by response code
        response_content_types = []
        for _, defn in self._responses.items():
            response_content_types += defn.get('content', {}).keys()
        self._produces = response_content_types or ['application/json']

        request_content = self._request_body.get('content', {})
        self._consumes = list(request_content.keys()) or ['application/json']

        logger.debug('consumes: %s' % self.consumes)
        logger.debug('produces: %s' % self.produces)

    @classmethod
    def from_spec(cls, spec, api, path, method, resolver, *args, **kwargs):
        return cls(
            api,
            method,
            path,
            spec.get_operation(path, method),
            resolver=resolver,
            path_parameters=spec.get_path_params(path),
            app_security=spec.security,
            components=spec.components,
            *args,
            **kwargs
        )

    @property
    def request_body(self):
        return self._request_body

    @property
    def parameters(self):
        return self._parameters

    @property
    def consumes(self):
        return self._consumes

    @property
    def produces(self):
        return self._produces

    def with_definitions(self, schema):
        if self.components:
            schema['schema']['components'] = self.components
        return schema

    def response_schema(self, status_code=None, content_type=None):
        response_definition = self.response_definition(
            status_code, content_type
        )
        content_definition = response_definition.get("content", response_definition)
        content_definition = content_definition.get(content_type, content_definition)
        if "schema" in content_definition:
            return self.with_definitions(content_definition).get("schema", {})
        return {}

    def example_response(self, status_code=None, content_type=None):
        """
        Returns example response from spec
        """
        # simply use the first/lowest status code, this is probably 200 or 201
        status_code = status_code or sorted(self._responses.keys())[0]

        content_type = content_type or self.get_mimetype()
        examples_path = [str(status_code), 'content', content_type, 'examples']
        example_path = [str(status_code), 'content', content_type, 'example']
        schema_example_path = [
            str(status_code), 'content', content_type, 'schema', 'example'
        ]
        schema_path = [str(status_code), 'content', content_type, 'schema']

        try:
            status_code = int(status_code)
        except ValueError:
            status_code = 200
        try:
            # TODO also use example header?
            return (
                list(deep_get(self._responses, examples_path).values())[0]['value'],
                status_code
            )
        except (KeyError, IndexError):
            pass
        try:
            return (deep_get(self._responses, example_path), status_code)
        except KeyError:
            pass
        try:
            return (deep_get(self._responses, schema_example_path),
                    status_code)
        except KeyError:
            pass

        try:
            return (self._nested_example(deep_get(self._responses, schema_path)),
                    status_code)
        except KeyError:
            return (None, status_code)

    def _nested_example(self, schema):
        try:
            return schema["example"]
        except KeyError:
            pass
        try:
            # Recurse if schema is an object
            return {key: self._nested_example(value)
                    for (key, value) in schema["properties"].items()}
        except KeyError:
            pass
        try:
            # Recurse if schema is an array
            return [self._nested_example(schema["items"])]
        except KeyError:
            raise

    def get_path_parameter_types(self):
        types = {}
        path_parameters = (p for p in self.parameters if p["in"] == "path")
        for path_defn in path_parameters:
            path_schema = path_defn["schema"]
            if path_schema.get('type') == 'string' and path_schema.get('format') == 'path':
                # path is special case for type 'string'
                path_type = 'path'
            else:
                path_type = path_schema.get('type')
            types[path_defn['name']] = path_type
        return types

    @property
    def body_schema(self):
        """
        The body schema definition for this operation.
        """
        return self.body_definition.get('schema', {})

    @property
    def body_definition(self):
        """
        The body complete definition for this operation.

        **There can be one "body" parameter at most.**

        :rtype: dict
        """
        if self._request_body:
            if len(self.consumes) > 1:
                logger.warning(
                    'this operation accepts multiple content types, using %s',
                    self.consumes[0])
            res = self._request_body.get('content', {}).get(self.consumes[0], {})
            return self.with_definitions(res)
        return {}

    def _get_body_argument(self, body, arguments, has_kwargs, sanitize):
        if len(arguments) <= 0 and not has_kwargs:
            return {}

        x_body_name_default = 'body'
        x_body_name_explicit = True
        x_body_name = sanitize(self.body_schema.get('x-body-name', ''))
        if not x_body_name:
            x_body_name_explicit = False
            x_body_name = x_body_name_default

        # if the body came in null, and the schema says it can be null, we decide
        # to include no value for the body argument, rather than the default body
        if is_nullable(self.body_schema) and is_null(body):
            if x_body_name in arguments or has_kwargs:
                return {x_body_name: None}
            return {}

        # now determine the actual value for the body (whether it came in or is default)
        default_body = self.body_schema.get('default', {})
        body_props = {sanitize(k): {"schema": v} for k, v
                      in self.body_schema.get("properties", {}).items()}

        if body is None:
            body = deepcopy(default_body)

        # if the body isn't even an object, then none of the concerns below matter
        if self.body_schema.get("type") != "object":
            if x_body_name in arguments or has_kwargs:
                return {x_body_name: body}
            return {}

        # by OpenAPI specification `additionalProperties` defaults to `true`
        # see: https://github.com/OAI/OpenAPI-Specification/blame/3.0.2/versions/3.0.2.md#L2305
        additional_props = self.body_schema.get("additionalProperties", True)

        # supply the initial defaults and convert all values to the proper types by schema
        x = deepcopy(default_body)
        x.update(body or {})
        converted_body = self._get_typed_body_values(x, body_props, additional_props)

        # NOTE:
        # Handlers could have a single argument to receive the whole body or they
        # could have individual arguments to receive all the body's parameters, or
        # they may have a **kwargs, arguments to receive anything.  So, the question
        # arises that if kwargs is given, do we pass to the handler a single body
        # argument, or the broken out arguments, or both?
        #
        # #1 If 'x-body-arg' is explicitly given and it exists in [arguments], then the
        # body, as a whole, will be passed to the handler with that name. STOP.
        #
        # #2 If kwargs is given, then we don't know what the handler cares about, so we
        # pass the body as a whole as an argument named, 'body', along with the
        # individual body properties. STOP.
        #
        # #3 Else, we pass the body's individual properties which  exist in [arguments].
        #
        # #4 Finally, if that resulting argument list is empty, then we include an argument
        # named 'body' to the handler, but only if 'body' exists in [arguments]

        if x_body_name_explicit and x_body_name in arguments: #1
            return {x_body_name: converted_body}

        if has_kwargs: #2
            converted_body[x_body_name_default] = copy(converted_body) # copy just to avoid circular ref
            return converted_body

        r = {k: converted_body[k] for k in converted_body if k in arguments} #3

        if len(r) <= 0 and x_body_name_default in arguments: #4
            r[x_body_name_default] = converted_body

        return r

<<<<<<< HEAD
        if x_body_name in arguments or has_kwargs:
            return {x_body_name: res}
        
        # If the content type is "multipart/form-data" return the properties as-is
        if self.consumes[0] in FORM_CONTENT_TYPES:
            return res
        
        return {}
=======
>>>>>>> 13488a52

    def _get_typed_body_values(self, body_arg, body_props, additional_props):
        """
        Return a copy of the provided body_arg dictionary
        whose values will have the appropriate types
        as defined in the provided schemas.

        :type body_arg: type dict
        :type body_props: dict
        :type additional_props: dict|bool
        :rtype: dict
        """
        additional_props_defn = {"schema": additional_props} if isinstance(additional_props, dict) else None
        res = {}

        for key, value in body_arg.items():
            try:
                prop_defn = body_props[key]
                res[key] = self._get_val_from_param(value, prop_defn)
            except KeyError:  # pragma: no cover
                if not additional_props:
                    logger.error("Body property '{}' not defined in body schema".format(key))
                    continue
                if additional_props_defn is not None:
                    value = self._get_val_from_param(value, additional_props_defn)
                res[key] = value

        return res

    def _build_default_obj_recursive(self, _properties, res):
        """ takes disparate and nested default keys, and builds up a default object
        """
        for key, prop in _properties.items():
            if 'default' in prop and key not in res:
                res[key] = copy(prop['default'])
            elif prop.get('type') == 'object' and 'properties' in prop:
                res.setdefault(key, {})
                res[key] = self._build_default_obj_recursive(prop['properties'], res[key])
        return res

    def _get_default_obj(self, schema):
        try:
            return deepcopy(schema["default"])
        except KeyError:
            _properties = schema.get("properties", {})
            return self._build_default_obj_recursive(_properties, {})

    def _get_query_defaults(self, query_defns):
        defaults = {}
        for k, v in query_defns.items():
            try:
                if v["schema"]["type"] == "object":
                    defaults[k] = self._get_default_obj(v["schema"])
                else:
                    defaults[k] = v["schema"]["default"]
            except KeyError:
                pass
        return defaults

    def _get_query_arguments(self, query, arguments, has_kwargs, sanitize):
        query_defns = {sanitize(p["name"]): p
                       for p in self.parameters
                       if p["in"] == "query"}
        default_query_params = self._get_query_defaults(query_defns)

        query_arguments = deepcopy(default_query_params)
        query_arguments = deep_merge(query_arguments, query)
        return self._query_args_helper(query_defns, query_arguments,
                                       arguments, has_kwargs, sanitize)

    def _get_val_from_param(self, value, query_defn):
        query_schema = query_defn["schema"]

        if is_nullable(query_schema) and is_null(value):
            return None

        if query_schema["type"] == "array":
            return [make_type(part, query_schema["items"]["type"]) for part in value]
        else:
            return make_type(value, query_schema["type"])<|MERGE_RESOLUTION|>--- conflicted
+++ resolved
@@ -5,7 +5,6 @@
 
 from ..decorators.uri_parsing import OpenAPIURIParser
 from ..utils import deep_get, deep_merge, is_null, is_nullable, make_type
-from ..http_facts import FORM_CONTENT_TYPES
 
 logger = logging.getLogger("connexion.operations.openapi3")
 
@@ -342,17 +341,6 @@
 
         return r
 
-<<<<<<< HEAD
-        if x_body_name in arguments or has_kwargs:
-            return {x_body_name: res}
-        
-        # If the content type is "multipart/form-data" return the properties as-is
-        if self.consumes[0] in FORM_CONTENT_TYPES:
-            return res
-        
-        return {}
-=======
->>>>>>> 13488a52
 
     def _get_typed_body_values(self, body_arg, body_props, additional_props):
         """
