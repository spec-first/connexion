--- conflicted
+++ resolved
@@ -13,114 +13,6 @@
 logger = logging.getLogger("connexion.middleware.security")
 
 
-<<<<<<< HEAD
-=======
-class SecurityMiddleware(AppMiddleware):
-    """Middleware to check if operation is accessible on scope."""
-
-    def __init__(self, app: ASGIApp) -> None:
-        self.app = app
-        self.apis: t.Dict[str, SecurityAPI] = {}
-
-    def add_api(
-        self, specification: t.Union[pathlib.Path, str, dict], **kwargs
-    ) -> None:
-        api = SecurityAPI(specification, **kwargs)
-        self.apis[api.base_path] = api
-
-    async def __call__(self, scope: Scope, receive: Receive, send: Send):
-        if scope["type"] != "http":
-            await self.app(scope, receive, send)
-            return
-
-        try:
-            connexion_context = scope["extensions"][ROUTING_CONTEXT]
-        except KeyError:
-            raise MissingMiddleware(
-                "Could not find routing information in scope. Please make sure "
-                "you have a routing middleware registered upstream. "
-            )
-
-        api_base_path = connexion_context.get("api_base_path")
-        if api_base_path:
-            api = self.apis[api_base_path]
-            operation_id = connexion_context.get("operation_id")
-            try:
-                operation = api.operations[operation_id]
-            except KeyError as e:
-                if operation_id is None:
-                    logger.debug(
-                        "Skipping security check for operation without id. Enable "
-                        "`auth_all_paths` to check security for unknown operations."
-                    )
-                else:
-                    raise MissingSecurityOperation(
-                        "Encountered unknown operation_id."
-                    ) from e
-
-            else:
-                request = MiddlewareRequest(scope)
-                await operation(request)
-
-        await self.app(scope, receive, send)
-
-
-class SecurityAPI(AbstractSpecAPI):
-    def __init__(
-        self,
-        specification: t.Union[pathlib.Path, str, dict],
-        auth_all_paths: bool = False,
-        *args,
-        **kwargs
-    ):
-        super().__init__(specification, *args, **kwargs)
-        self.security_handler_factory = SecurityHandlerFactory()
-
-        if auth_all_paths:
-            self.add_auth_on_not_found()
-        else:
-            self.operations: t.Dict[str, SecurityOperation] = {}
-
-        self.add_paths()
-
-    def add_auth_on_not_found(self):
-        """Register a default SecurityOperation for routes that are not found."""
-        default_operation = self.make_operation(self.specification)
-        self.operations = defaultdict(lambda: default_operation)
-
-    def add_paths(self):
-        paths = self.specification.get("paths", {})
-        for path, methods in paths.items():
-            for method in methods:
-                if method not in METHODS:
-                    continue
-                try:
-                    self.add_operation(path, method)
-                except ResolverError:
-                    # ResolverErrors are either raised or handled in routing middleware.
-                    pass
-
-    def add_operation(self, path: str, method: str) -> None:
-        operation_cls = self.specification.operation_cls
-        operation = operation_cls.from_spec(
-            self.specification, self, path, method, self.resolver
-        )
-        security_operation = self.make_operation(operation)
-        self._add_operation_internal(operation.operation_id, security_operation)
-
-    def make_operation(self, operation: t.Union[AbstractOperation, Specification]):
-        return SecurityOperation.from_operation(
-            operation,
-            security_handler_factory=self.security_handler_factory,
-        )
-
-    def _add_operation_internal(
-        self, operation_id: str, operation: "SecurityOperation"
-    ):
-        self.operations[operation_id] = operation
-
-
->>>>>>> 024666de
 class SecurityOperation:
     def __init__(
         self,
@@ -319,7 +211,7 @@
     def __init__(self, *args, auth_all_paths: bool = False, **kwargs):
         super().__init__(*args, **kwargs)
 
-        self.security_handler_factory = SecurityHandlerFactory("context")
+        self.security_handler_factory = SecurityHandlerFactory()
 
         if auth_all_paths:
             self.add_auth_on_not_found()
