--- conflicted
+++ resolved
@@ -1,6 +1,3 @@
-<<<<<<< HEAD
-class ConnexionRequest(object):
-=======
 """
 This module defines interfaces for requests and responses used in Connexion for authentication,
 validation, serialization, etc.
@@ -9,7 +6,6 @@
 
 class ConnexionRequest:
     """Connexion interface for a request."""
->>>>>>> 40d9dad9
     def __init__(self,
                  url,
                  method,
