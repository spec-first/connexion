import functools
import logging

from ..utils import has_coroutine

logger = logging.getLogger('connexion.decorators.decorator')


class BaseDecorator(object):

    def __call__(self, function):
        """
        :type function: types.FunctionType
        :rtype: types.FunctionType
        """
        return function

    def __repr__(self):  # pragma: no cover
        """
        :rtype: str
        """
        return '<BaseDecorator>'


class RequestResponseDecorator(BaseDecorator):
    """Manages the lifecycle of the request internally in Connexion.
    Filter the ConnexionRequest instance to return the corresponding
    framework specific object.
    """

    def __init__(self, api, mimetype):
        self.api = api
        self.mimetype = mimetype

    def __call__(self, function):
        """
        :type function: types.FunctionType
        :rtype: types.FunctionType
        """
<<<<<<< HEAD
        
        if has_coroutine(function, self.api):  # pragma: 2.7 no cover
=======
        if has_coroutine(function, self.api):
>>>>>>> a4300026
            from .coroutine_wrappers import get_request_life_cycle_wrapper
            wrapper = get_request_life_cycle_wrapper(function, self.api, self.mimetype)

        else:  # pragma: 3 no cover
            @functools.wraps(function)
            def wrapper(*args, **kwargs):
                request = self.api.get_request(*args, **kwargs)
                response = function(request)
                return self.api.get_response(response, self.mimetype, request)
            
        return wrapper<|MERGE_RESOLUTION|>--- conflicted
+++ resolved
@@ -37,12 +37,7 @@
         :type function: types.FunctionType
         :rtype: types.FunctionType
         """
-<<<<<<< HEAD
-        
-        if has_coroutine(function, self.api):  # pragma: 2.7 no cover
-=======
         if has_coroutine(function, self.api):
->>>>>>> a4300026
             from .coroutine_wrappers import get_request_life_cycle_wrapper
             wrapper = get_request_life_cycle_wrapper(function, self.api, self.mimetype)
 
